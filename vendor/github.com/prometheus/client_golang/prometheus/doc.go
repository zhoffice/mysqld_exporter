--- conflicted
+++ resolved
@@ -64,11 +64,7 @@
 //
 //
 // This is a complete program that exports two metrics, a Gauge and a Counter,
-<<<<<<< HEAD
-// the later with a label attached to turn it into a (one-dimensional) vector.
-=======
 // the latter with a label attached to turn it into a (one-dimensional) vector.
->>>>>>> 83d47165
 //
 // Metrics
 //
