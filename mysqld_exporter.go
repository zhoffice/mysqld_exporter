package main

import (
	"crypto/tls"
	"fmt"
	"io/ioutil"
	"net/http"
	"os"
	"path"
	"strings"

	"github.com/prometheus/client_golang/prometheus"
	"github.com/prometheus/client_golang/prometheus/promhttp"
	"github.com/prometheus/common/log"
	"github.com/prometheus/common/version"
	"gopkg.in/alecthomas/kingpin.v2"
	"gopkg.in/ini.v1"
	"gopkg.in/yaml.v2"

	"github.com/percona/mysqld_exporter/collector"
)

var (
	listenAddress = kingpin.Flag(
		"web.listen-address",
		"Address to listen on for web interface and telemetry.",
	).Default(":9104").String()
	metricPath = kingpin.Flag(
		"web.telemetry-path",
		"Path under which to expose metrics.",
	).Default("/metrics").String()
	configMycnf = kingpin.Flag(
		"config.my-cnf",
		"Path to .my.cnf file to read MySQL credentials from.",
	).Default(path.Join(os.Getenv("HOME"), ".my.cnf")).String()
<<<<<<< HEAD
	webAuthFile = kingpin.Flag(
		"web.auth-file",
		"Path to YAML file with server_user, server_password options for http basic auth (overrides HTTP_AUTH env var).",
	).String()
	sslCertFile = kingpin.Flag(
		"web.ssl-cert-file",
		"Path to SSL certificate file.",
	).String()
	sslKeyFile = kingpin.Flag(
		"web.ssl-key-file",
		"Path to SSL key file.",
	).String()
	collectProcesslist = kingpin.Flag(
		"collect.info_schema.processlist",
		"Collect current thread state counts from the information_schema.processlist",
	).Default("false").Bool()
	collectTableSchema = kingpin.Flag(
		"collect.info_schema.tables",
		"Collect metrics from information_schema.tables",
	).Default("false").Bool()
	collectInnodbTablespaces = kingpin.Flag(
		"collect.info_schema.innodb_tablespaces",
		"Collect metrics from information_schema.innodb_sys_tablespaces",
	).Default("false").Bool()
	collectInnodbMetrics = kingpin.Flag(
		"collect.info_schema.innodb_metrics",
		"Collect metrics from information_schema.innodb_metrics",
	).Default("false").Bool()
	collectGlobalStatus = kingpin.Flag(
		"collect.global_status",
		"Collect from SHOW GLOBAL STATUS",
	).Default("false").Bool()
	collectGlobalVariables = kingpin.Flag(
		"collect.global_variables",
		"Collect from SHOW GLOBAL VARIABLES",
	).Default("false").Bool()
	collectSlaveStatus = kingpin.Flag(
		"collect.slave_status",
		"Collect from SHOW SLAVE STATUS",
	).Default("false").Bool()
	collectAutoIncrementColumns = kingpin.Flag(
		"collect.auto_increment.columns",
		"Collect auto_increment columns and max values from information_schema",
	).Default("false").Bool()
	collectBinlogSize = kingpin.Flag(
		"collect.binlog_size",
		"Collect the current size of all registered binlog files",
	).Default("false").Bool()
	collectPerfTableIOWaits = kingpin.Flag(
		"collect.perf_schema.tableiowaits",
		"Collect metrics from performance_schema.table_io_waits_summary_by_table",
	).Default("false").Bool()
	collectPerfIndexIOWaits = kingpin.Flag(
		"collect.perf_schema.indexiowaits",
		"Collect metrics from performance_schema.table_io_waits_summary_by_index_usage",
	).Default("false").Bool()
	collectPerfTableLockWaits = kingpin.Flag(
		"collect.perf_schema.tablelocks",
		"Collect metrics from performance_schema.table_lock_waits_summary_by_table",
	).Default("false").Bool()
	collectPerfEventsStatements = kingpin.Flag(
		"collect.perf_schema.eventsstatements",
		"Collect metrics from performance_schema.events_statements_summary_by_digest",
	).Default("false").Bool()
	collectPerfEventsWaits = kingpin.Flag(
		"collect.perf_schema.eventswaits",
		"Collect metrics from performance_schema.events_waits_summary_global_by_event_name",
	).Default("false").Bool()
	collectPerfFileEvents = kingpin.Flag(
		"collect.perf_schema.file_events",
		"Collect metrics from performance_schema.file_summary_by_event_name",
	).Default("false").Bool()
	collectPerfFileInstances = kingpin.Flag(
		"collect.perf_schema.file_instances",
		"Collect metrics from performance_schema.file_summary_by_instance",
	).Default("false").Bool()
	collectUserStat = kingpin.Flag(
		"collect.info_schema.userstats",
		"If running with userstat=1, set to true to collect user statistics",
	).Default("false").Bool()
	collectClientStat = kingpin.Flag(
		"collect.info_schema.clientstats",
		"If running with userstat=1, set to true to collect client statistics",
	).Default("false").Bool()
	collectTableStat = kingpin.Flag(
		"collect.info_schema.tablestats",
		"If running with userstat=1, set to true to collect table statistics",
	).Default("false").Bool()
	collectQueryResponseTime = kingpin.Flag(
		"collect.info_schema.query_response_time",
		"Collect query response time distribution if query_response_time_stats is ON.",
	).Default("false").Bool()
	collectEngineTokudbStatus = kingpin.Flag(
		"collect.engine_tokudb_status",
		"Collect from SHOW ENGINE TOKUDB STATUS",
	).Default("false").Bool()
	collectEngineInnodbStatus = kingpin.Flag(
		"collect.engine_innodb_status",
		"Collect from SHOW ENGINE INNODB STATUS",
	).Default("false").Bool()
	collectHeartbeat = kingpin.Flag(
		"collect.heartbeat",
		"Collect from heartbeat",
	).Default("false").Bool()
	collectHeartbeatDatabase = kingpin.Flag(
		"collect.heartbeat.database",
		"Database from where to collect heartbeat data",
	).Default("heartbeat").String()
	collectHeartbeatTable = kingpin.Flag(
		"collect.heartbeat.table",
		"Table from where to collect heartbeat data",
	).Default("heartbeat").String()
	dsn string
)

type webAuth struct {
	User     string `yaml:"server_user,omitempty"`
	Password string `yaml:"server_password,omitempty"`
}

type basicAuthHandler struct {
	handler  http.HandlerFunc
	user     string
	password string
}

func (h *basicAuthHandler) ServeHTTP(w http.ResponseWriter, r *http.Request) {
	user, password, ok := r.BasicAuth()
	if !ok || password != h.password || user != h.user {
		w.Header().Set("WWW-Authenticate", "Basic realm=\"metrics\"")
		http.Error(w, "Invalid username or password", http.StatusUnauthorized)
		return
	}
	h.handler(w, r)
}
=======
	dsn string
)

// scrapers lists all possible collection methods and if they should be enabled by default.
var scrapers = map[collector.Scraper]bool{
	collector.ScrapeGlobalStatus{}:                true,
	collector.ScrapeGlobalVariables{}:             true,
	collector.ScrapeSlaveStatus{}:                 true,
	collector.ScrapeProcesslist{}:                 false,
	collector.ScrapeTableSchema{}:                 true,
	collector.ScrapeInfoSchemaInnodbTablespaces{}: false,
	collector.ScrapeInnodbMetrics{}:               false,
	collector.ScrapeAutoIncrementColumns{}:        false,
	collector.ScrapeBinlogSize{}:                  false,
	collector.ScrapePerfTableIOWaits{}:            false,
	collector.ScrapePerfIndexIOWaits{}:            false,
	collector.ScrapePerfTableLockWaits{}:          false,
	collector.ScrapePerfEventsStatements{}:        false,
	collector.ScrapePerfEventsWaits{}:             false,
	collector.ScrapePerfFileEvents{}:              false,
	collector.ScrapePerfFileInstances{}:           false,
	collector.ScrapeUserStat{}:                    false,
	collector.ScrapeClientStat{}:                  false,
	collector.ScrapeTableStat{}:                   false,
	collector.ScrapeQueryResponseTime{}:           false,
	collector.ScrapeEngineTokudbStatus{}:          false,
	collector.ScrapeEngineInnodbStatus{}:          false,
	collector.ScrapeHeartbeat{}:                   false,
}

>>>>>>> 7559cf9f
func parseMycnf(config interface{}) (string, error) {
	var dsn string
	cfg, err := ini.Load(config)
	if err != nil {
		return dsn, fmt.Errorf("failed reading ini file: %s", err)
	}
	user := cfg.Section("client").Key("user").String()
	password := cfg.Section("client").Key("password").String()
	if (user == "") || (password == "") {
		return dsn, fmt.Errorf("no user or password specified under [client] in %s", config)
	}
	host := cfg.Section("client").Key("host").MustString("localhost")
	port := cfg.Section("client").Key("port").MustUint(3306)
	socket := cfg.Section("client").Key("socket").String()
	if socket != "" {
		dsn = fmt.Sprintf("%s:%s@unix(%s)/", user, password, socket)
	} else {
		dsn = fmt.Sprintf("%s:%s@tcp(%s:%d)/", user, password, host, port)
	}
	log.Debugln(dsn)
	return dsn, nil
}

func init() {
	prometheus.MustRegister(version.NewCollector("mysqld_exporter"))
}

<<<<<<< HEAD
func newHandler(cfg *webAuth, scrapers []collector.Scraper) http.HandlerFunc {
	return func(w http.ResponseWriter, r *http.Request) {
		var filters map[string]bool
		params := r.URL.Query()["collect[]"]
		log.Debugln("collect query:", params)

		if len(params) > 0 {
			filters = make(map[string]bool)
			for _, param := range params {
				filters[param] = true
			}

			var filteredScrapers []collector.Scraper
			for _, scraper := range scrapers {
				if filters[scraper.Name()] {
					filteredScrapers = append(filteredScrapers, scraper)
				}
			}
			scrapers = filteredScrapers
		}

		registry := prometheus.NewRegistry()
		registry.MustRegister(collector.New(dsn, scrapers))

		gatherers := prometheus.Gatherers{
			prometheus.DefaultGatherer,
			registry,
		}
		// Delegate http serving to Prometheus client library, which will call collector.Collect.
		h := promhttp.HandlerFor(gatherers, promhttp.HandlerOpts{})
		if cfg.User != "" && cfg.Password != "" {
			h = &basicAuthHandler{handler: h.ServeHTTP, user: cfg.User, password: cfg.Password}
		}
		h.ServeHTTP(w, r)
	}

}
=======
func newHandler(scrapers []collector.Scraper) http.HandlerFunc {
	return func(w http.ResponseWriter, r *http.Request) {
		filteredScrapers := scrapers
		params := r.URL.Query()["collect[]"]
		log.Debugln("collect query:", params)

		if len(params) > 0 {
			filters := make(map[string]bool)
			for _, param := range params {
				filters[param] = true
			}

			filteredScrapers = nil
			for _, scraper := range scrapers {
				if filters[scraper.Name()] {
					filteredScrapers = append(filteredScrapers, scraper)
				}
			}
			scrapers = filteredScrapers
		}

		registry := prometheus.NewRegistry()
		registry.MustRegister(collector.New(dsn, filteredScrapers))

		gatherers := prometheus.Gatherers{
			prometheus.DefaultGatherer,
			registry,
		}
		// Delegate http serving to Prometheus client library, which will call collector.Collect.
		h := promhttp.HandlerFor(gatherers, promhttp.HandlerOpts{})
		h.ServeHTTP(w, r)
	}
}

func main() {
	// Generate ON/OFF flags for all scrapers.
	scraperFlags := map[collector.Scraper]*bool{}
	for scraper, enabledByDefault := range scrapers {
		defaultOn := "false"
		if enabledByDefault {
			defaultOn = "true"
		}

		f := kingpin.Flag(
			"collect."+scraper.Name(),
			scraper.Help(),
		).Default(defaultOn).Bool()

		scraperFlags[scraper] = f
	}
>>>>>>> 7559cf9f

	// Parse flags.
	log.AddFlags(kingpin.CommandLine)
	kingpin.Version(version.Print("mysqld_exporter"))
	kingpin.HelpFlag.Short('h')
	kingpin.Parse()

	// landingPage contains the HTML served at '/'.
	// TODO: Make this nicer and more informative.
	var landingPage = []byte(`<html>
<head><title>MySQLd 3-in-1 exporter</title></head>
<body>
<h1>MySQL 3-in-1 exporter</h1>
<li><a href="` + *metricPath + `-hr">high-res metrics</a></li>
<li><a href="` + *metricPath + `-mr">medium-res metrics</a></li>
<li><a href="` + *metricPath + `-lr">low-res metrics</a></li>
</body>
</html>
`)

	log.Infoln("Starting mysqld_exporter", version.Info())
	log.Infoln("Build context", version.BuildContext())

	dsn = os.Getenv("DATA_SOURCE_NAME")
	if len(dsn) == 0 {
		var err error
		if dsn, err = parseMycnf(*configMycnf); err != nil {
			log.Fatal(err)
		}
	}

<<<<<<< HEAD
	cfg := &webAuth{}
	httpAuth := os.Getenv("HTTP_AUTH")
	if *webAuthFile != "" {
		bytes, err := ioutil.ReadFile(*webAuthFile)
		if err != nil {
			log.Fatal("Cannot read auth file: ", err)
		}
		if err := yaml.Unmarshal(bytes, cfg); err != nil {
			log.Fatal("Cannot parse auth file: ", err)
		}
	} else if httpAuth != "" {
		data := strings.SplitN(httpAuth, ":", 2)
		if len(data) != 2 || data[0] == "" || data[1] == "" {
			log.Fatal("HTTP_AUTH should be formatted as user:password")
		}
		cfg.User = data[0]
		cfg.Password = data[1]
	}
	if cfg.User != "" && cfg.Password != "" {
		log.Infoln("HTTP basic authentication is enabled")
	}

	if *sslCertFile != "" && *sslKeyFile == "" || *sslCertFile == "" && *sslKeyFile != "" {
		log.Fatal("One of the flags -web.ssl-cert or -web.ssl-key is missed to enable HTTPS/TLS")
	}
	ssl := false
	if *sslCertFile != "" && *sslKeyFile != "" {
		if _, err := os.Stat(*sslCertFile); os.IsNotExist(err) {
			log.Fatal("SSL certificate file does not exist: ", *sslCertFile)
		}
		if _, err := os.Stat(*sslKeyFile); os.IsNotExist(err) {
			log.Fatal("SSL key file does not exist: ", *sslKeyFile)
		}
		ssl = true
		log.Infoln("HTTPS/TLS is enabled")
	}

	// New http server
	mux := http.NewServeMux()

	// Defines what to scrape in high resolution.
	scrapersHr := Scrapers{
		{collector.ScraperGlobalStatus, *collectGlobalStatus},
		{collector.ScraperInnodbMetrics, *collectInnodbMetrics},
	}
	mux.Handle(*metricPath+"-hr", newHandler(
		cfg,
		scrapersHr.CollectorActiveScrapers(),
	))

	// Defines what to scrape in medium resolution.
	scrapersMr := Scrapers{
		{collector.ScraperSlaveStatus, *collectSlaveStatus},
		{collector.ScraperProcessList, *collectProcesslist},
		{collector.ScraperPerfEventsWaits, *collectPerfEventsWaits},
		{collector.ScraperPerfFileEvents, *collectPerfFileEvents},
		{collector.ScraperPerfTableLockWaits, *collectPerfTableLockWaits},
		{collector.ScraperQueryResponseTime, *collectQueryResponseTime},
		{collector.ScraperEngineInnodbStatus, *collectEngineInnodbStatus},
	}
	mux.Handle(*metricPath+"-mr", newHandler(
		cfg,
		scrapersMr.CollectorActiveScrapers(),
	))

	// Defines what to scrape in low resolution.
	scrapersLr := Scrapers{
		{collector.ScraperGlobalVariables, *collectGlobalVariables},
		{collector.ScraperTableSchema, *collectTableSchema},
		{collector.ScraperAutoIncrementColumns, *collectAutoIncrementColumns},
		{collector.ScraperBinlogSize, *collectBinlogSize},
		{collector.ScraperPerfTableIOWaits, *collectPerfTableIOWaits},
		{collector.ScraperPerfIndexIOWaits, *collectPerfIndexIOWaits},
		{collector.ScraperPerfFileInstances, *collectPerfFileInstances},
		{collector.ScraperUserStat, *collectUserStat},
		{collector.ScraperTableStat, *collectTableStat},
		{collector.ScraperPerfEventsStatements, *collectPerfEventsStatements},
		{collector.ScraperClientStat, *collectClientStat},
		{collector.ScraperInfoSchemaInnodbTablespaces, *collectInnodbTablespaces},
		{collector.ScraperEngineTokudbStatus, *collectEngineTokudbStatus},
		{collector.ScraperHeartbeat(*collectHeartbeatDatabase, *collectHeartbeatTable), *collectHeartbeat},
	}
	mux.Handle(*metricPath+"-lr", newHandler(
		cfg,
		scrapersLr.CollectorActiveScrapers(),
	))

	srv := &http.Server{
		Addr:    *listenAddress,
		Handler: mux,
	}
=======
	// Register only scrapers enabled by flag.
	log.Infof("Enabled scrapers:")
	enabledScrapers := []collector.Scraper{}
	for scraper, enabled := range scraperFlags {
		if *enabled {
			log.Infof(" --collect.%s", scraper.Name())
			enabledScrapers = append(enabledScrapers, scraper)
		}
	}
	http.HandleFunc(*metricPath, prometheus.InstrumentHandlerFunc("metrics", newHandler(enabledScrapers)))
	http.HandleFunc("/", func(w http.ResponseWriter, r *http.Request) {
		w.Write(landingPage)
	})
>>>>>>> 7559cf9f

	log.Infoln("Listening on", *listenAddress)
	if ssl {
		// https
		mux.HandleFunc("/", func(w http.ResponseWriter, req *http.Request) {
			w.Header().Add("Strict-Transport-Security", "max-age=63072000; includeSubDomains")
			w.Write(landingPage)
		})
		tlsCfg := &tls.Config{
			MinVersion:               tls.VersionTLS12,
			CurvePreferences:         []tls.CurveID{tls.CurveP521, tls.CurveP384, tls.CurveP256},
			PreferServerCipherSuites: true,
			CipherSuites: []uint16{
				tls.TLS_ECDHE_RSA_WITH_AES_256_GCM_SHA384,
				tls.TLS_ECDHE_RSA_WITH_AES_256_CBC_SHA,
				tls.TLS_RSA_WITH_AES_256_GCM_SHA384,
				tls.TLS_RSA_WITH_AES_256_CBC_SHA,
			},
		}
		srv.TLSConfig = tlsCfg
		srv.TLSNextProto = make(map[string]func(*http.Server, *tls.Conn, http.Handler), 0)

		log.Fatal(srv.ListenAndServeTLS(*sslCertFile, *sslKeyFile))
	} else {
		// http
		mux.HandleFunc("/", func(w http.ResponseWriter, r *http.Request) {
			w.Write(landingPage)
		})

		log.Fatal(srv.ListenAndServe())
	}
}

type Scraper struct {
	scraper collector.Scraper
	on      bool
}

type Scrapers []Scraper

func (s Scrapers) CollectorActiveScrapers() []collector.Scraper {
	var active []collector.Scraper
	for _, scraper := range s {
		if scraper.on {
			active = append(active, scraper.scraper)
		}

	}

	return active
}<|MERGE_RESOLUTION|>--- conflicted
+++ resolved
@@ -33,7 +33,6 @@
 		"config.my-cnf",
 		"Path to .my.cnf file to read MySQL credentials from.",
 	).Default(path.Join(os.Getenv("HOME"), ".my.cnf")).String()
-<<<<<<< HEAD
 	webAuthFile = kingpin.Flag(
 		"web.auth-file",
 		"Path to YAML file with server_user, server_password options for http basic auth (overrides HTTP_AUTH env var).",
@@ -46,106 +45,6 @@
 		"web.ssl-key-file",
 		"Path to SSL key file.",
 	).String()
-	collectProcesslist = kingpin.Flag(
-		"collect.info_schema.processlist",
-		"Collect current thread state counts from the information_schema.processlist",
-	).Default("false").Bool()
-	collectTableSchema = kingpin.Flag(
-		"collect.info_schema.tables",
-		"Collect metrics from information_schema.tables",
-	).Default("false").Bool()
-	collectInnodbTablespaces = kingpin.Flag(
-		"collect.info_schema.innodb_tablespaces",
-		"Collect metrics from information_schema.innodb_sys_tablespaces",
-	).Default("false").Bool()
-	collectInnodbMetrics = kingpin.Flag(
-		"collect.info_schema.innodb_metrics",
-		"Collect metrics from information_schema.innodb_metrics",
-	).Default("false").Bool()
-	collectGlobalStatus = kingpin.Flag(
-		"collect.global_status",
-		"Collect from SHOW GLOBAL STATUS",
-	).Default("false").Bool()
-	collectGlobalVariables = kingpin.Flag(
-		"collect.global_variables",
-		"Collect from SHOW GLOBAL VARIABLES",
-	).Default("false").Bool()
-	collectSlaveStatus = kingpin.Flag(
-		"collect.slave_status",
-		"Collect from SHOW SLAVE STATUS",
-	).Default("false").Bool()
-	collectAutoIncrementColumns = kingpin.Flag(
-		"collect.auto_increment.columns",
-		"Collect auto_increment columns and max values from information_schema",
-	).Default("false").Bool()
-	collectBinlogSize = kingpin.Flag(
-		"collect.binlog_size",
-		"Collect the current size of all registered binlog files",
-	).Default("false").Bool()
-	collectPerfTableIOWaits = kingpin.Flag(
-		"collect.perf_schema.tableiowaits",
-		"Collect metrics from performance_schema.table_io_waits_summary_by_table",
-	).Default("false").Bool()
-	collectPerfIndexIOWaits = kingpin.Flag(
-		"collect.perf_schema.indexiowaits",
-		"Collect metrics from performance_schema.table_io_waits_summary_by_index_usage",
-	).Default("false").Bool()
-	collectPerfTableLockWaits = kingpin.Flag(
-		"collect.perf_schema.tablelocks",
-		"Collect metrics from performance_schema.table_lock_waits_summary_by_table",
-	).Default("false").Bool()
-	collectPerfEventsStatements = kingpin.Flag(
-		"collect.perf_schema.eventsstatements",
-		"Collect metrics from performance_schema.events_statements_summary_by_digest",
-	).Default("false").Bool()
-	collectPerfEventsWaits = kingpin.Flag(
-		"collect.perf_schema.eventswaits",
-		"Collect metrics from performance_schema.events_waits_summary_global_by_event_name",
-	).Default("false").Bool()
-	collectPerfFileEvents = kingpin.Flag(
-		"collect.perf_schema.file_events",
-		"Collect metrics from performance_schema.file_summary_by_event_name",
-	).Default("false").Bool()
-	collectPerfFileInstances = kingpin.Flag(
-		"collect.perf_schema.file_instances",
-		"Collect metrics from performance_schema.file_summary_by_instance",
-	).Default("false").Bool()
-	collectUserStat = kingpin.Flag(
-		"collect.info_schema.userstats",
-		"If running with userstat=1, set to true to collect user statistics",
-	).Default("false").Bool()
-	collectClientStat = kingpin.Flag(
-		"collect.info_schema.clientstats",
-		"If running with userstat=1, set to true to collect client statistics",
-	).Default("false").Bool()
-	collectTableStat = kingpin.Flag(
-		"collect.info_schema.tablestats",
-		"If running with userstat=1, set to true to collect table statistics",
-	).Default("false").Bool()
-	collectQueryResponseTime = kingpin.Flag(
-		"collect.info_schema.query_response_time",
-		"Collect query response time distribution if query_response_time_stats is ON.",
-	).Default("false").Bool()
-	collectEngineTokudbStatus = kingpin.Flag(
-		"collect.engine_tokudb_status",
-		"Collect from SHOW ENGINE TOKUDB STATUS",
-	).Default("false").Bool()
-	collectEngineInnodbStatus = kingpin.Flag(
-		"collect.engine_innodb_status",
-		"Collect from SHOW ENGINE INNODB STATUS",
-	).Default("false").Bool()
-	collectHeartbeat = kingpin.Flag(
-		"collect.heartbeat",
-		"Collect from heartbeat",
-	).Default("false").Bool()
-	collectHeartbeatDatabase = kingpin.Flag(
-		"collect.heartbeat.database",
-		"Database from where to collect heartbeat data",
-	).Default("heartbeat").String()
-	collectHeartbeatTable = kingpin.Flag(
-		"collect.heartbeat.table",
-		"Table from where to collect heartbeat data",
-	).Default("heartbeat").String()
 	dsn string
 )
 
@@ -169,17 +68,14 @@
 	}
 	h.handler(w, r)
 }
-=======
-	dsn string
-)
 
 // scrapers lists all possible collection methods and if they should be enabled by default.
 var scrapers = map[collector.Scraper]bool{
-	collector.ScrapeGlobalStatus{}:                true,
-	collector.ScrapeGlobalVariables{}:             true,
-	collector.ScrapeSlaveStatus{}:                 true,
+	collector.ScrapeGlobalStatus{}:                false,
+	collector.ScrapeGlobalVariables{}:             false,
+	collector.ScrapeSlaveStatus{}:                 false,
 	collector.ScrapeProcesslist{}:                 false,
-	collector.ScrapeTableSchema{}:                 true,
+	collector.ScrapeTableSchema{}:                 false,
 	collector.ScrapeInfoSchemaInnodbTablespaces{}: false,
 	collector.ScrapeInnodbMetrics{}:               false,
 	collector.ScrapeAutoIncrementColumns{}:        false,
@@ -200,7 +96,38 @@
 	collector.ScrapeHeartbeat{}:                   false,
 }
 
->>>>>>> 7559cf9f
+var scrapersHr = map[collector.Scraper]struct{}{
+	collector.ScrapeGlobalStatus{}:  {},
+	collector.ScrapeInnodbMetrics{}: {},
+}
+
+var scrapersMr = map[collector.Scraper]struct{}{
+	collector.ScrapeSlaveStatus{}:        {},
+	collector.ScrapeProcesslist{}:        {},
+	collector.ScrapePerfEventsWaits{}:    {},
+	collector.ScrapePerfFileEvents{}:     {},
+	collector.ScrapePerfTableLockWaits{}: {},
+	collector.ScrapeQueryResponseTime{}:  {},
+	collector.ScrapeEngineInnodbStatus{}: {},
+}
+
+var scrapersLr = map[collector.Scraper]struct{}{
+	collector.ScrapeGlobalVariables{}:             {},
+	collector.ScrapeTableSchema{}:                 {},
+	collector.ScrapeAutoIncrementColumns{}:        {},
+	collector.ScrapeBinlogSize{}:                  {},
+	collector.ScrapePerfTableIOWaits{}:            {},
+	collector.ScrapePerfIndexIOWaits{}:            {},
+	collector.ScrapePerfFileInstances{}:           {},
+	collector.ScrapeUserStat{}:                    {},
+	collector.ScrapeTableStat{}:                   {},
+	collector.ScrapePerfEventsStatements{}:        {},
+	collector.ScrapeClientStat{}:                  {},
+	collector.ScrapeInfoSchemaInnodbTablespaces{}: {},
+	collector.ScrapeEngineTokudbStatus{}:          {},
+	collector.ScrapeHeartbeat{}:                   {},
+}
+
 func parseMycnf(config interface{}) (string, error) {
 	var dsn string
 	cfg, err := ini.Load(config)
@@ -228,46 +155,7 @@
 	prometheus.MustRegister(version.NewCollector("mysqld_exporter"))
 }
 
-<<<<<<< HEAD
 func newHandler(cfg *webAuth, scrapers []collector.Scraper) http.HandlerFunc {
-	return func(w http.ResponseWriter, r *http.Request) {
-		var filters map[string]bool
-		params := r.URL.Query()["collect[]"]
-		log.Debugln("collect query:", params)
-
-		if len(params) > 0 {
-			filters = make(map[string]bool)
-			for _, param := range params {
-				filters[param] = true
-			}
-
-			var filteredScrapers []collector.Scraper
-			for _, scraper := range scrapers {
-				if filters[scraper.Name()] {
-					filteredScrapers = append(filteredScrapers, scraper)
-				}
-			}
-			scrapers = filteredScrapers
-		}
-
-		registry := prometheus.NewRegistry()
-		registry.MustRegister(collector.New(dsn, scrapers))
-
-		gatherers := prometheus.Gatherers{
-			prometheus.DefaultGatherer,
-			registry,
-		}
-		// Delegate http serving to Prometheus client library, which will call collector.Collect.
-		h := promhttp.HandlerFor(gatherers, promhttp.HandlerOpts{})
-		if cfg.User != "" && cfg.Password != "" {
-			h = &basicAuthHandler{handler: h.ServeHTTP, user: cfg.User, password: cfg.Password}
-		}
-		h.ServeHTTP(w, r)
-	}
-
-}
-=======
-func newHandler(scrapers []collector.Scraper) http.HandlerFunc {
 	return func(w http.ResponseWriter, r *http.Request) {
 		filteredScrapers := scrapers
 		params := r.URL.Query()["collect[]"]
@@ -285,7 +173,6 @@
 					filteredScrapers = append(filteredScrapers, scraper)
 				}
 			}
-			scrapers = filteredScrapers
 		}
 
 		registry := prometheus.NewRegistry()
@@ -297,6 +184,9 @@
 		}
 		// Delegate http serving to Prometheus client library, which will call collector.Collect.
 		h := promhttp.HandlerFor(gatherers, promhttp.HandlerOpts{})
+		if cfg.User != "" && cfg.Password != "" {
+			h = &basicAuthHandler{handler: h.ServeHTTP, user: cfg.User, password: cfg.Password}
+		}
 		h.ServeHTTP(w, r)
 	}
 }
@@ -317,7 +207,6 @@
 
 		scraperFlags[scraper] = f
 	}
->>>>>>> 7559cf9f
 
 	// Parse flags.
 	log.AddFlags(kingpin.CommandLine)
@@ -349,7 +238,8 @@
 		}
 	}
 
-<<<<<<< HEAD
+	// Register only scrapers enabled by flag.
+	log.Infof("Enabled scrapers:")
 	cfg := &webAuth{}
 	httpAuth := os.Getenv("HTTP_AUTH")
 	if *webAuthFile != "" {
@@ -390,72 +280,16 @@
 	// New http server
 	mux := http.NewServeMux()
 
-	// Defines what to scrape in high resolution.
-	scrapersHr := Scrapers{
-		{collector.ScraperGlobalStatus, *collectGlobalStatus},
-		{collector.ScraperInnodbMetrics, *collectInnodbMetrics},
-	}
-	mux.Handle(*metricPath+"-hr", newHandler(
-		cfg,
-		scrapersHr.CollectorActiveScrapers(),
-	))
-
-	// Defines what to scrape in medium resolution.
-	scrapersMr := Scrapers{
-		{collector.ScraperSlaveStatus, *collectSlaveStatus},
-		{collector.ScraperProcessList, *collectProcesslist},
-		{collector.ScraperPerfEventsWaits, *collectPerfEventsWaits},
-		{collector.ScraperPerfFileEvents, *collectPerfFileEvents},
-		{collector.ScraperPerfTableLockWaits, *collectPerfTableLockWaits},
-		{collector.ScraperQueryResponseTime, *collectQueryResponseTime},
-		{collector.ScraperEngineInnodbStatus, *collectEngineInnodbStatus},
-	}
-	mux.Handle(*metricPath+"-mr", newHandler(
-		cfg,
-		scrapersMr.CollectorActiveScrapers(),
-	))
-
-	// Defines what to scrape in low resolution.
-	scrapersLr := Scrapers{
-		{collector.ScraperGlobalVariables, *collectGlobalVariables},
-		{collector.ScraperTableSchema, *collectTableSchema},
-		{collector.ScraperAutoIncrementColumns, *collectAutoIncrementColumns},
-		{collector.ScraperBinlogSize, *collectBinlogSize},
-		{collector.ScraperPerfTableIOWaits, *collectPerfTableIOWaits},
-		{collector.ScraperPerfIndexIOWaits, *collectPerfIndexIOWaits},
-		{collector.ScraperPerfFileInstances, *collectPerfFileInstances},
-		{collector.ScraperUserStat, *collectUserStat},
-		{collector.ScraperTableStat, *collectTableStat},
-		{collector.ScraperPerfEventsStatements, *collectPerfEventsStatements},
-		{collector.ScraperClientStat, *collectClientStat},
-		{collector.ScraperInfoSchemaInnodbTablespaces, *collectInnodbTablespaces},
-		{collector.ScraperEngineTokudbStatus, *collectEngineTokudbStatus},
-		{collector.ScraperHeartbeat(*collectHeartbeatDatabase, *collectHeartbeatTable), *collectHeartbeat},
-	}
-	mux.Handle(*metricPath+"-lr", newHandler(
-		cfg,
-		scrapersLr.CollectorActiveScrapers(),
-	))
+	// Defines what to scrape in each resolution.
+	enabledScrapersHr, enabledScrapersMr, enabledScrapersLr := enabledScrapers(scraperFlags)
+	mux.Handle(*metricPath+"-hr", newHandler(cfg, enabledScrapersHr))
+	mux.Handle(*metricPath+"-mr", newHandler(cfg, enabledScrapersMr))
+	mux.Handle(*metricPath+"-lr", newHandler(cfg, enabledScrapersLr))
 
 	srv := &http.Server{
 		Addr:    *listenAddress,
 		Handler: mux,
 	}
-=======
-	// Register only scrapers enabled by flag.
-	log.Infof("Enabled scrapers:")
-	enabledScrapers := []collector.Scraper{}
-	for scraper, enabled := range scraperFlags {
-		if *enabled {
-			log.Infof(" --collect.%s", scraper.Name())
-			enabledScrapers = append(enabledScrapers, scraper)
-		}
-	}
-	http.HandleFunc(*metricPath, prometheus.InstrumentHandlerFunc("metrics", newHandler(enabledScrapers)))
-	http.HandleFunc("/", func(w http.ResponseWriter, r *http.Request) {
-		w.Write(landingPage)
-	})
->>>>>>> 7559cf9f
 
 	log.Infoln("Listening on", *listenAddress)
 	if ssl {
@@ -489,21 +323,20 @@
 	}
 }
 
-type Scraper struct {
-	scraper collector.Scraper
-	on      bool
-}
-
-type Scrapers []Scraper
-
-func (s Scrapers) CollectorActiveScrapers() []collector.Scraper {
-	var active []collector.Scraper
-	for _, scraper := range s {
-		if scraper.on {
-			active = append(active, scraper.scraper)
-		}
-
-	}
-
-	return active
+func enabledScrapers(scraperFlags map[collector.Scraper]*bool) (hr, mr, lr []collector.Scraper) {
+	for scraper, enabled := range scraperFlags {
+		if *enabled {
+			if _, ok := scrapersHr[scraper]; ok {
+				hr = append(hr, scraper)
+			}
+			if _, ok := scrapersMr[scraper]; ok {
+				mr = append(mr, scraper)
+			}
+			if _, ok := scrapersLr[scraper]; ok {
+				lr = append(lr, scraper)
+			}
+		}
+	}
+
+	return hr, mr, lr
 }